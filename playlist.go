--- conflicted
+++ resolved
@@ -16,6 +16,39 @@
 	playlistIDRegex    = regexp.MustCompile("^[A-Za-z0-9_-]{13,42}$")
 	playlistInURLRegex = regexp.MustCompile("[&?]list=([A-Za-z0-9_-]{13,42})(&.*)?$")
 )
+
+type Playlist struct {
+	ID          string
+	Title       string
+	Description string
+	Author      string
+	Link        string
+	Image       string
+	PubDate     time.Time
+	Videos      []*PlaylistEntry
+}
+
+type PlaylistEntry struct {
+	ID         string
+	Title      string
+	Author     string
+	Duration   time.Duration
+	Thumbnails Thumbnails
+}
+
+func extractPlaylistID(url string) (string, error) {
+	if playlistIDRegex.Match([]byte(url)) {
+		return url, nil
+	}
+
+	matches := playlistInURLRegex.FindStringSubmatch(url)
+
+	if matches != nil {
+		return matches[1], nil
+	}
+
+	return "", ErrInvalidPlaylist
+}
 
 type videoType struct {
 	URI     string
@@ -59,44 +92,6 @@
 	return "", errors.New("failed to parse id from URL")
 }
 
-type Playlist struct {
-	ID          string
-	Title       string
-<<<<<<< HEAD
-	Author      string
-	Description string
-	Link        string
-	Image       string
-	PubDate     time.Time
-=======
-	Description string
-	Author      string
->>>>>>> 28b81338
-	Videos      []*PlaylistEntry
-}
-
-type PlaylistEntry struct {
-	ID         string
-	Title      string
-	Author     string
-	Duration   time.Duration
-	Thumbnails Thumbnails
-}
-
-func extractPlaylistID(url string) (string, error) {
-	if playlistIDRegex.Match([]byte(url)) {
-		return url, nil
-	}
-
-	matches := playlistInURLRegex.FindStringSubmatch(url)
-
-	if matches != nil {
-		return matches[1], nil
-	}
-
-	return "", ErrInvalidPlaylist
-}
-
 // structs for playlist extraction
 
 // Title: metadata.playlistMetadataRenderer.title | sidebar.playlistSidebarRenderer.items[0].playlistSidebarPrimaryInfoRenderer.title.runs[0].text
@@ -132,22 +127,11 @@
 	}
 
 	p.Title = j.GetPath("metadata", "playlistMetadataRenderer", "title").MustString()
-<<<<<<< HEAD
-	if p.Title == "" {
-		p.Title = j.GetPath("metadata", "channelMetadataRenderer", "title").MustString()
-	}
-
-=======
 	p.Description = j.GetPath("metadata", "playlistMetadataRenderer", "description").MustString()
->>>>>>> 28b81338
 	p.Author = j.GetPath("sidebar", "playlistSidebarRenderer", "items").GetIndex(1).
 		GetPath("playlistSidebarSecondaryInfoRenderer", "videoOwner", "videoOwnerRenderer", "title", "runs").
 		GetIndex(0).Get("text").MustString()
-	if p.Author == "" {
-		p.Author = p.Title
-	}
-
-	p.Description = j.GetPath("metadata", "channelMetadataRenderer", "description").MustString()
+
 	p.Image = j.GetPath("metadata", "channelMetadataRenderer", "avatar", "thumbnails").GetIndex(0).GetPath("url").MustString()
 
 	vJSON, err := j.GetPath("contents", "twoColumnBrowseResultsRenderer", "tabs").GetIndex(0).
@@ -155,32 +139,6 @@
 		GetPath("itemSectionRenderer", "contents").GetIndex(0).
 		GetPath("playlistVideoListRenderer", "contents").MarshalJSON()
 
-<<<<<<< HEAD
-	fmt.Printf("playlist %+v", p)
-	var vids []*videosJSONExtractor
-	if err := json.Unmarshal(vJSON, &vids); err != nil {
-		return err
-	}
-	if len(vids) == 0 {
-		vJSON, err = j.GetPath("contents", "twoColumnBrowseResultsRenderer", "tabs").GetIndex(1).
-			GetPath("tabRenderer", "content", "sectionListRenderer", "contents").GetIndex(0).
-			GetPath("itemSectionRenderer", "contents").GetIndex(0).
-			GetPath("gridRenderer", "items").MarshalJSON()
-		if err := json.Unmarshal(vJSON, &vids); err != nil {
-			fmt.Printf("err %v", err)
-			return err
-		}
-	}
-	fmt.Println("vids ", vids)
-	p.Videos = make([]*PlaylistEntry, 0, len(vids))
-	for _, v := range vids {
-
-		if v.Renderer != nil || v.ChannelRenderer != nil {
-			fmt.Println("PlaylistEntry ", v.PlaylistEntry())
-			p.Videos = append(p.Videos, v.PlaylistEntry())
-		}
-
-=======
 	entries, continuation, err := extractPlaylistEntries(vJSON)
 	if err != nil {
 		return err
@@ -239,7 +197,6 @@
 		}
 
 		entries = append(entries, v.PlaylistEntry())
->>>>>>> 28b81338
 	}
 
 	return entries, continuation, nil
@@ -255,50 +212,6 @@
 			Thumbnails []Thumbnail `json:"thumbnails"`
 		} `json:"thumbnail"`
 	} `json:"playlistVideoRenderer"`
-<<<<<<< HEAD
-	ChannelRenderer *struct {
-		ID                string   `json:"videoId"`
-		Title             withRuns `json:"title"`
-		Author            withRuns `json:"shortBylineText"`
-		ThumbnailOverlays []struct {
-			ThumbnailOverlayTimeStatusRenderer struct {
-				Text struct {
-					SimpleText string `json:"simpleText"`
-				} `json:"text"`
-			} `json:"thumbnailOverlayTimeStatusRenderer"`
-		} `json:"thumbnailOverlays"`
-	} `json:"gridVideoRenderer"`
-}
-
-func (vje videosJSONExtractor) PlaylistEntry() *PlaylistEntry {
-	if vje.Renderer != nil {
-		ds, err := strconv.Atoi(vje.Renderer.Duration)
-		if err != nil {
-			panic("invalid video duration: " + vje.Renderer.Duration)
-		}
-		return &PlaylistEntry{
-			ID:       vje.Renderer.ID,
-			Title:    vje.Renderer.Title.String(),
-			Author:   vje.Renderer.Author.String(),
-			Duration: time.Second * time.Duration(ds),
-		}
-	} else {
-		timeStr := vje.ChannelRenderer.ThumbnailOverlays[0].ThumbnailOverlayTimeStatusRenderer.Text.SimpleText
-		if strings.Count(timeStr, ":") == 1 {
-			timeStr = "0:" + timeStr
-		}
-		ds, err := time.Parse("3:4:5", timeStr)
-		if err != nil {
-			fmt.Print("invalid video duration: " + timeStr)
-		}
-		fmt.Println("ds ", ds, "time ", time.Time{})
-		return &PlaylistEntry{
-			ID:       vje.ChannelRenderer.ID,
-			Title:    vje.ChannelRenderer.Title.String(),
-			Author:   vje.ChannelRenderer.Author.String(),
-			Duration: ds.AddDate(1, 0, 0).Sub(time.Time{}),
-		}
-=======
 	Continuation struct {
 		Endpoint struct {
 			Command struct {
@@ -319,9 +232,7 @@
 		Author:     vje.Renderer.Author.String(),
 		Duration:   time.Second * time.Duration(ds),
 		Thumbnails: vje.Renderer.Thumbnail.Thumbnails,
->>>>>>> 28b81338
-	}
-
+	}
 }
 
 type withRuns struct {
