--- conflicted
+++ resolved
@@ -195,23 +195,10 @@
 // for these videos. Playlist entries cannot be downloaded, as they lack all the required metadata, but
 // can be used to enumerate all IDs, Authors, Titles, etc.
 func (c *Client) GetPlaylistContext(ctx context.Context, url string) (*Playlist, error) {
-	requestURL, err := getVideoType(url)
-	if err != nil {
-		return nil, err
-	}
-<<<<<<< HEAD
-	resp, err := c.httpGet(ctx, requestURL)
-	if err != nil {
-		return nil, err
-	}
-	defer resp.Body.Close()
-	data, err := extractPlaylistJSON(resp.Body)
-	if err != nil {
-		return nil, err
-	}
-	p := &Playlist{ID: url}
-	return p, json.Unmarshal(data, p)
-=======
+	id, err := extractPlaylistID(url)
+	if err != nil {
+		return nil, fmt.Errorf("extractPlaylistID failed: %w", err)
+	}
 
 	data := prepareInnertubePlaylistData(id, false, webClient)
 	body, err := c.httpPostBodyBytes(ctx, "https://www.youtube.com/youtubei/v1/browse?key="+webClient.key, data)
@@ -219,9 +206,8 @@
 		return nil, err
 	}
 
-	p := &Playlist{ID: id}
+	p := &Playlist{ID: url}
 	return p, p.parsePlaylistInfo(ctx, c, body)
->>>>>>> 28b81338
 }
 
 func (c *Client) VideoFromPlaylistEntry(entry *PlaylistEntry) (*Video, error) {
